--- conflicted
+++ resolved
@@ -14,17 +14,10 @@
         }
     ],
     "require": {
-<<<<<<< HEAD
-        "php": ">=7",
-        "twig/twig": "~1.30",
-        "illuminate/support": "5.5.*|5.6.*|5.7.*",
-        "illuminate/view": "5.5.*|5.6.*|5.7.*"
-=======
         "php": "^7.0",
         "twig/twig": "~2.0",
         "illuminate/support": "5.0.*|5.1.*|5.2.*|5.3.*|5.4.*|5.5.*|5.6.*",
         "illuminate/view": "5.0.*|5.1.*|5.2.*|5.3.*|5.4.*|5.5.*|5.6.*"
->>>>>>> c21738ce
     },
     "require-dev": {
         "laravel/framework": "5.0.*",
