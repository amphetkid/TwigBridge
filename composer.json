--- conflicted
+++ resolved
@@ -22,13 +22,8 @@
     "require-dev": {
         "laravel/framework": "~4.2.0",
         "mockery/mockery": "~0.9.0",
-<<<<<<< HEAD
-        "phpunit/phpunit": "~4.2.0",
-        "squizlabs/php_codesniffer": "~1.5.0",
-=======
         "phpunit/phpunit": "~4.0",
         "squizlabs/php_codesniffer": "~1.5",
->>>>>>> 97427009
         "satooshi/php-coveralls": "~0.6"
     },
     "suggest": {
