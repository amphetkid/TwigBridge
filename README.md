Allows you to use [Twig](http://twig.sensiolabs.org/) seamlessly in [Laravel 5](http://laravel.com/).

[![Latest Stable Version](https://poser.pugx.org/rcrowe/twigbridge/v/stable.png)](https://packagist.org/packages/rcrowe/twigbridge)
[![Total Downloads](https://poser.pugx.org/rcrowe/twigbridge/downloads.png)](https://packagist.org/packages/rcrowe/twigbridge)
[![Build Status](https://travis-ci.org/rcrowe/TwigBridge.png?branch=0.7)](https://travis-ci.org/rcrowe/TwigBridge)
[![Coverage Status](https://coveralls.io/repos/rcrowe/TwigBridge/badge.png?branch=0.7)](https://coveralls.io/r/rcrowe/TwigBridge?branch=0.7)
[![License](https://poser.pugx.org/rcrowe/twigbridge/license.png)](https://packagist.org/packages/rcrowe/twigbridge)

### For Laravel 5.0, use the [0.7 branch](https://github.com/rcrowe/TwigBridge/tree/0.7)
# Requirements

TwigBridge >=0.7 requires Laravel 5.

If you need to support for Laravel 4.1/4.2 checkout out TwigBridge 0.6.x, or 0.5.x for Laravel 4.0.

# Installation

Require this package with Composer

```bash
composer require rcrowe/twigbridge 0.7.x@dev
```

Once Composer has installed or updated your packages you need to register TwigBridge with Laravel itself. Open up config/app.php and find the providers key towards the bottom and add:

```php
'TwigBridge\ServiceProvider',
```

You can add the TwigBridge Facade, to have easier access to the TwigBridge (or Twig_Environment).

```php
'Twig' => 'TwigBridge\Facade\Twig',
```

```php
Twig::addExtension('TwigBridge\Extension\Loader\Functions');
Twig::render('mytemplate', $data);
```

# Configuration

<<<<<<< HEAD
TwigBridge's configuration file can be extended by creating `app/config/packages/rcrowe/twigbridge/twig.php` and `extensions.php`. You can find the default configuration file at vendor/rcrowe/twigbridge/src/config/.

You can quickly publish a configuration file by running the following Artisan command.

```
$ php artisan config:publish rcrowe/twigbridge
```
=======
TwigBridge's configuration file can be extended in your ConfigServiceProvider, under the `twigbridge` key. You can find the default configuration file at vendor/rcrowe/twigbridge/config.
>>>>>>> 0db719da

# Usage

You call the Twig template like you would any other view:

```php
// Without the file extension
View::make('i_am_twig', [...])
```

TwigBridge also supports views in other packages:

```php
View::make('pagination::simple')
```

The above rules continue when extending another Twig template:

```html
{% extend "parent" %}
{% extend "pagination::parent" %}
```

You can call functions with parameters:

```html
{{ link_to_route('tasks.edit', 'Edit', task.id, {'class': 'btn btn-primary'}) }}
```

And output variables, escaped by default. Use the `raw` filter to skip escaping.

```html
{{ some_var }}
{{ html_var | raw }}
{{ long_var | str_limit(50) }}
```

# Extensions

Sometimes you want to extend / add new functions for use in Twig templates. Add to the `enabled` array in config/extensions.php a list of extensions for Twig to load.

```php
'enabled' => array(
    'TwigBridge\Extensions\Example'
)
```

TwigBridge supports both a string or a closure as a callback, so for example you might implement the [Assetic](https://github.com/kriswallsmith/assetic) Twig extension as follows:

```php
'enabled' => [
    function($app) {
        $factory = new Assetic\Factory\AssetFactory($app['path'].'/../some/path/');
        $factory->setDebug(false);
        // etc.....
        return new Assetic\Extension\Twig\AsseticExtension($factory);
    }
]
```

TwigBridge comes with the following extensions enabled by default:

- [Twig_Extension_Debug](http://twig.sensiolabs.org/doc/extensions/debug.html)
- TwigBridge\Extension\Laravel\Auth
- TwigBridge\Extension\Laravel\Config
- TwigBridge\Extension\Laravel\Dump
- TwigBridge\Extension\Laravel\Form
- TwigBridge\Extension\Laravel\Html
- TwigBridge\Extension\Laravel\Input
- TwigBridge\Extension\Laravel\Session
- TwigBridge\Extension\Laravel\String
- TwigBridge\Extension\Laravel\Translator
- TwigBridge\Extension\Laravel\Url
- TwigBridge\Extension\Loader\Facades
- TwigBridge\Extension\Loader\Filters
- TwigBridge\Extension\Loader\Functions

To enable '0.5.x' style Facades, enable the Legacy Facades extension:
- TwigBridge\Extension\Laravel\Legacy\Facades


## FilterLoader and FunctionLoader

These loader extensions exposes Laravel helpers as both Twig functions and filters.

Check out the config/extensions.php file to see a list of defined function / filters. You can also add your own.

## FacadeLoader

The FacadeLoader extension allows you to call any facade you have configured in config/extensions.php. This gives your Twig templates integration with any Laravel class as well as any other classes you alias.

To use the Laravel integration (or indeed any aliased class and method), just add your facades to the config and call them like `URL.to(link)` (instead of `URL::to($link)`)

## Functions/Filters/Variables

The following helpers/filters are added by the default Extensions. They are based on the helpers and/or facades, so should be self explaining.

Functions:
 * asset, action, url, route, secure_url, secure_asset
 * auth_check, auth_guest, auth_user
 * config_get, config_has
 * dump
 * form_* (All the Form::* methods, snake_cased)
 * html_* (All the Html::* methods, snake_cased)
 * input_get, input_old
 * link_to, link_to_asset, link_to_route, link_to_action
 * session_has, session_get, csrf_token
 * str_* (All the Str::* methods, snake_cased)
 * trans, trans_choice
 * url_* (All the URL::* methods, snake_cased)

Filters:
 * camel_case, snake_case, studly_case
 * str_* (All the Str::* methods, snake_cased)
 * trans, trans_choice

Global variables:
 * app: the Illuminate\Foundation\Application object
 * errors: The $errors MessageBag from the Validator (always available)

# Artisan Commands

TwigBridge offers a command for CLI Interaction.

Empty the Twig cache:
```
$ php artisan twig:clean
```

Lint all Twig templates:
```
$ php artisan twig:lint
```<|MERGE_RESOLUTION|>--- conflicted
+++ resolved
@@ -40,17 +40,7 @@
 
 # Configuration
 
-<<<<<<< HEAD
-TwigBridge's configuration file can be extended by creating `app/config/packages/rcrowe/twigbridge/twig.php` and `extensions.php`. You can find the default configuration file at vendor/rcrowe/twigbridge/src/config/.
-
-You can quickly publish a configuration file by running the following Artisan command.
-
-```
-$ php artisan config:publish rcrowe/twigbridge
-```
-=======
 TwigBridge's configuration file can be extended in your ConfigServiceProvider, under the `twigbridge` key. You can find the default configuration file at vendor/rcrowe/twigbridge/config.
->>>>>>> 0db719da
 
 # Usage
 
