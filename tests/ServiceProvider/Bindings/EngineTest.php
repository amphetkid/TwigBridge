<?php

namespace TwigBridge\Tests\ServiceProvider\Bindings;

use TwigBridge\Tests\Base;
use TwigBridge\ServiceProvider;
use Mockery as m;

class EngineTest extends Base
{
    public function tearDown()
    {
        m::close();
    }

    public function testEngineExtension()
    {
        $app      = $this->getApplication();
        $provider = new ServiceProvider($app);
        $provider->boot();

        // Resolving the engine will force all extensions to be loaded
        // Extensions resolve their dependencies out of the IoC, and we don't
        // want to mock all of those.
        $app['twig.extensions'] = [];

        $this->assertInstanceOf('TwigBridge\Engine\Twig', $app['view']->getEngineResolver()->resolve('twig'));
    }

    public function testCallBridge()
    {
        $app      = $this->getApplication();
        $provider = new ServiceProvider($app);
        $provider->boot();

<<<<<<< HEAD
        $called = false;
        $app->resolving('twig.bridge', function () use (&$called) {
            $called = true;
        });
=======
        // Resolving the engine will force all extensions to be loaded
        // Extensions resolve their dependencies out of the IoC, and we don't
        // want to mock all of those.
        $app['twig.extensions'] = [];

        $lexer = m::mock('Twig_LexerInterface');
        $lexer->shouldReceive('fooBar')->andReturn('buttonMoon');
        $app['twig.lexer'] = $lexer;
>>>>>>> cbe10ac0

        $app['view']->getEngineResolver()->resolve('twig');

        $this->assertTrue($called);
    }
}<|MERGE_RESOLUTION|>--- conflicted
+++ resolved
@@ -29,25 +29,15 @@
 
     public function testCallBridge()
     {
-        $app      = $this->getApplication();
-        $provider = new ServiceProvider($app);
+        $app                    = $this->getApplication();
+        $app['twig.extensions'] = [];
+        $provider               = new ServiceProvider($app);
         $provider->boot();
 
-<<<<<<< HEAD
         $called = false;
         $app->resolving('twig.bridge', function () use (&$called) {
             $called = true;
         });
-=======
-        // Resolving the engine will force all extensions to be loaded
-        // Extensions resolve their dependencies out of the IoC, and we don't
-        // want to mock all of those.
-        $app['twig.extensions'] = [];
-
-        $lexer = m::mock('Twig_LexerInterface');
-        $lexer->shouldReceive('fooBar')->andReturn('buttonMoon');
-        $app['twig.lexer'] = $lexer;
->>>>>>> cbe10ac0
 
         $app['view']->getEngineResolver()->resolve('twig');
 
