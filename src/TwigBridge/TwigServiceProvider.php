--- conflicted
+++ resolved
@@ -60,64 +60,6 @@
      */
     public function registerTwigEngine($resolver)
     {
-<<<<<<< HEAD
-        $paths = $this->app['config']['view.paths'];
-
-        // Grab the environment options from the config
-        $options = $this->app['config']->get('twigbridge::environment', array());
-
-        // If no cache path is set, we will try using the default file storage path
-        if (!isset($options['cache'])) {
-            $options['cache'] = $this->app['config']->get('cache.path').'/twig';
-        }
-
-        $loader = new Twig\Loader\Filesystem($paths);
-        $twig   = new Twig_Environment($loader, $options);
-
-        // Allow block delimiters to be changes
-        $lexer = new Twig_Lexer($twig, $this->app['config']->get('twigbridge::delimiters', array(
-            'tag_comment'  => array('{#', '#}'),
-            'tag_block'    => array('{%', '%}'),
-            'tag_variable' => array('{{', '}}'),
-        )));
-
-        $twig->setLexer($lexer);
-
-        // Load config defined extensions
-        $extensions = $this->app['config']->get('twigbridge::extensions', array());
-
-        foreach ($extensions as $extension) {
-
-            // Create a new instance of the extension
-            $obj = new $extension;
-
-            // If of correct type, set the application object on the extension
-            if (get_parent_class($obj) === 'TwigBridge\Extensions\Extension') {
-                $obj->setApp($this->app);
-            }
-
-            $twig->addExtension($obj);
-        }
-
-        // Alias loader
-        // We look for the Twig function in our aliases
-        // It takes the pattern alias_function(...)
-        $aliases   = $this->app['config']->get('app.aliases', array());
-        $shortcuts = $this->app['config']->get('twigbridge::alias_shortcuts', array());
-
-        // Allow alias functions to be disabled
-        if (!$this->app['config']->get('twigbridge::disable_aliases', false)) {
-            $twig->registerUndefinedFunctionCallback(function($name) use($aliases, $shortcuts) {
-                // Allow any method on aliased classes
-                // Classes are aliased in your config/app.php file
-                $alias = new Extensions\AliasLoader($aliases, $shortcuts);
-                return $alias->getFunction($name);
-            });
-        }
-
-        // Register twig engine
-=======
->>>>>>> cbe50e12
         $app = $this->app;
 
         $resolver->register('twig', function() use($app)
