--- conflicted
+++ resolved
@@ -11,22 +11,13 @@
 
 namespace TwigBridge;
 
-<<<<<<< HEAD
-use Twig_Environment;
-use Twig_LoaderInterface;
-use Illuminate\Contracts\Container\Container;
-use Illuminate\View\ViewFinderInterface;
-use InvalidArgumentException;
-use Twig_Error;
-use TwigBridge\Twig\Normalizers\Normalizer;
-=======
 use Illuminate\Contracts\Container\Container;
 use Illuminate\View\ViewFinderInterface;
 use InvalidArgumentException;
 use Twig\Environment;
 use Twig\Error\Error;
 use Twig\Loader\LoaderInterface;
->>>>>>> c21738ce
+use TwigBridge\Twig\Normalizers\Normalizer;
 
 /**
  * Bridge functions between Laravel & Twig
@@ -51,11 +42,7 @@
     /**
      * {@inheritdoc}
      */
-<<<<<<< HEAD
-    public function __construct(Twig_LoaderInterface $loader, $options = [], Normalizer $normalizer, Container $app = null)
-=======
     public function __construct(LoaderInterface $loader, $options = [], Container $app = null)
->>>>>>> c21738ce
     {
         // Twig 2.0 doesn't support `true` anymore
         if (isset($options['autoescape']) && $options['autoescape'] === true) {
